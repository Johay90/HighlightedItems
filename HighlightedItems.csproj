<<<<<<< HEAD
﻿<?xml version="1.0" encoding="utf-8"?>
<Project ToolsVersion="15.0" xmlns="http://schemas.microsoft.com/developer/msbuild/2003">
  <Import Project="$(MSBuildExtensionsPath)\$(MSBuildToolsVersion)\Microsoft.Common.props" Condition="Exists('$(MSBuildExtensionsPath)\$(MSBuildToolsVersion)\Microsoft.Common.props')" />
  <PropertyGroup>
    <Configuration Condition=" '$(Configuration)' == '' ">Debug</Configuration>
    <Platform Condition=" '$(Platform)' == '' ">AnyCPU</Platform>
    <ProjectGuid>{52E49CC0-2DCC-420E-99E3-AC9230C34E75}</ProjectGuid>
    <OutputType>Library</OutputType>
    <AppDesignerFolder>Properties</AppDesignerFolder>
    <RootNamespace>HighlightedItems</RootNamespace>
    <AssemblyName>HighlightedItems</AssemblyName>
    <TargetFrameworkVersion>v4.8</TargetFrameworkVersion>
    <FileAlignment>512</FileAlignment>
    <TargetFrameworkProfile />
  </PropertyGroup>
  <PropertyGroup Condition=" '$(Configuration)|$(Platform)' == 'Debug|AnyCPU' ">
    <DebugSymbols>true</DebugSymbols>
    <DebugType>full</DebugType>
    <Optimize>false</Optimize>
    <OutputPath>..\..\..\..\PoeHelper\Plugins\Compiled\HighlightedItems\</OutputPath>
    <DefineConstants>DEBUG;TRACE</DefineConstants>
    <ErrorReport>prompt</ErrorReport>
    <WarningLevel>4</WarningLevel>
    <PlatformTarget>x64</PlatformTarget>
  </PropertyGroup>
  <PropertyGroup Condition=" '$(Configuration)|$(Platform)' == 'Release|AnyCPU' ">
    <DebugType>pdbonly</DebugType>
    <Optimize>true</Optimize>
    <OutputPath>bin\Release\</OutputPath>
    <DefineConstants>TRACE</DefineConstants>
    <ErrorReport>prompt</ErrorReport>
    <WarningLevel>4</WarningLevel>
  </PropertyGroup>
  <ItemGroup>
    <Reference Include="ExileCore">
      <HintPath>..\..\..\..\PoeHelper\ExileCore.dll</HintPath>
      <Private>False</Private>
    </Reference>
    <Reference Include="ImGui.NET">
      <HintPath>..\..\..\deps\ImGui.NET.dll</HintPath>
      <Private>False</Private>
    </Reference>
    <Reference Include="SharpDX, Version=4.2.0.0, Culture=neutral, PublicKeyToken=b4dcf0f35e5521f1, processorArchitecture=MSIL">
      <HintPath>..\..\..\packages\SharpDX.4.2.0\lib\net45\SharpDX.dll</HintPath>
      <Private>False</Private>
    </Reference>
    <Reference Include="SharpDX.Mathematics, Version=4.2.0.0, Culture=neutral, PublicKeyToken=b4dcf0f35e5521f1, processorArchitecture=MSIL">
      <HintPath>..\..\..\packages\SharpDX.Mathematics.4.2.0\lib\net45\SharpDX.Mathematics.dll</HintPath>
      <Private>False</Private>
    </Reference>
    <Reference Include="System" />
    <Reference Include="System.Core" />
    <Reference Include="System.Drawing" />
    <Reference Include="System.Numerics" />
    <Reference Include="System.Windows.Forms" />
    <Reference Include="System.Xml.Linq" />
    <Reference Include="System.Data.DataSetExtensions" />
    <Reference Include="Microsoft.CSharp" />
    <Reference Include="System.Data" />
    <Reference Include="System.Net.Http" />
    <Reference Include="System.Xml" />
  </ItemGroup>
  <ItemGroup>
    <Compile Include="Constants.cs" />
    <Compile Include="HighlightedItems.cs" />
    <Compile Include="Properties\AssemblyInfo.cs" />
    <Compile Include="Properties\Resources.Designer.cs">
      <AutoGen>True</AutoGen>
      <DesignTime>True</DesignTime>
      <DependentUpon>Resources.resx</DependentUpon>
    </Compile>
    <Compile Include="Settings.cs" />
    <Compile Include="Utils\Keyboard.cs" />
    <Compile Include="Utils\Mouse.cs" />
  </ItemGroup>
  <ItemGroup>
    <EmbeddedResource Include="Properties\Resources.resx">
      <Generator>ResXFileCodeGenerator</Generator>
      <LastGenOutput>Resources.Designer.cs</LastGenOutput>
    </EmbeddedResource>
  </ItemGroup>
  <ItemGroup>
    <Content Include="images\pick.png">
      <CopyToOutputDirectory>PreserveNewest</CopyToOutputDirectory>
    </Content>
    <Content Include="images\pickL.png">
      <CopyToOutputDirectory>PreserveNewest</CopyToOutputDirectory>
    </Content>
  </ItemGroup>
  <ItemGroup>
    <None Include="packages.config" />
  </ItemGroup>
  <Import Project="$(MSBuildToolsPath)\Microsoft.CSharp.targets" />
=======
﻿<Project Sdk="Microsoft.NET.Sdk">
  <PropertyGroup>
    <TargetFramework>net6.0-windows</TargetFramework>
    <OutputType>Library</OutputType>
    <AssemblyName>HighlightedItems</AssemblyName>
    <UseWindowsForms>true</UseWindowsForms>
    <PlatformTarget>x64</PlatformTarget>
    <AppendTargetFrameworkToOutputPath>false</AppendTargetFrameworkToOutputPath>
    <AppendRuntimeIdentifierToOutputPath>false</AppendRuntimeIdentifierToOutputPath>
    <EnableDynamicLoading>true</EnableDynamicLoading>
    <OutputPath>..\..\..\..\PoEHelper\Plugins\Compiled\HighlightedItems\</OutputPath>
  </PropertyGroup>
  <ItemGroup>
    <None Remove="images\*.png" />
  </ItemGroup>
  <ItemGroup>
    <Content Include="images\*.png">
      <CopyToOutputDirectory>PreserveNewest</CopyToOutputDirectory>
    </Content>
  </ItemGroup>
  <ItemGroup>
    <Reference Include="ExileCore">
      <HintPath>..\..\..\..\PoEHelper\ExileCore.dll</HintPath>
      <Private>False</Private>
    </Reference>
  </ItemGroup>
  <ItemGroup>
    <PackageReference Include="ImGui.NET" Version="1.87.3" />
    <PackageReference Include="SharpDX.Mathematics" Version="4.2.0" />
  </ItemGroup>
>>>>>>> ca2e7569
</Project><|MERGE_RESOLUTION|>--- conflicted
+++ resolved
@@ -1,127 +1,38 @@
-<<<<<<< HEAD
-﻿<?xml version="1.0" encoding="utf-8"?>
-<Project ToolsVersion="15.0" xmlns="http://schemas.microsoft.com/developer/msbuild/2003">
-  <Import Project="$(MSBuildExtensionsPath)\$(MSBuildToolsVersion)\Microsoft.Common.props" Condition="Exists('$(MSBuildExtensionsPath)\$(MSBuildToolsVersion)\Microsoft.Common.props')" />
-  <PropertyGroup>
-    <Configuration Condition=" '$(Configuration)' == '' ">Debug</Configuration>
-    <Platform Condition=" '$(Platform)' == '' ">AnyCPU</Platform>
-    <ProjectGuid>{52E49CC0-2DCC-420E-99E3-AC9230C34E75}</ProjectGuid>
-    <OutputType>Library</OutputType>
-    <AppDesignerFolder>Properties</AppDesignerFolder>
-    <RootNamespace>HighlightedItems</RootNamespace>
-    <AssemblyName>HighlightedItems</AssemblyName>
-    <TargetFrameworkVersion>v4.8</TargetFrameworkVersion>
-    <FileAlignment>512</FileAlignment>
-    <TargetFrameworkProfile />
-  </PropertyGroup>
-  <PropertyGroup Condition=" '$(Configuration)|$(Platform)' == 'Debug|AnyCPU' ">
-    <DebugSymbols>true</DebugSymbols>
-    <DebugType>full</DebugType>
-    <Optimize>false</Optimize>
-    <OutputPath>..\..\..\..\PoeHelper\Plugins\Compiled\HighlightedItems\</OutputPath>
-    <DefineConstants>DEBUG;TRACE</DefineConstants>
-    <ErrorReport>prompt</ErrorReport>
-    <WarningLevel>4</WarningLevel>
-    <PlatformTarget>x64</PlatformTarget>
-  </PropertyGroup>
-  <PropertyGroup Condition=" '$(Configuration)|$(Platform)' == 'Release|AnyCPU' ">
-    <DebugType>pdbonly</DebugType>
-    <Optimize>true</Optimize>
-    <OutputPath>bin\Release\</OutputPath>
-    <DefineConstants>TRACE</DefineConstants>
-    <ErrorReport>prompt</ErrorReport>
-    <WarningLevel>4</WarningLevel>
-  </PropertyGroup>
-  <ItemGroup>
-    <Reference Include="ExileCore">
-      <HintPath>..\..\..\..\PoeHelper\ExileCore.dll</HintPath>
-      <Private>False</Private>
-    </Reference>
-    <Reference Include="ImGui.NET">
-      <HintPath>..\..\..\deps\ImGui.NET.dll</HintPath>
-      <Private>False</Private>
-    </Reference>
-    <Reference Include="SharpDX, Version=4.2.0.0, Culture=neutral, PublicKeyToken=b4dcf0f35e5521f1, processorArchitecture=MSIL">
-      <HintPath>..\..\..\packages\SharpDX.4.2.0\lib\net45\SharpDX.dll</HintPath>
-      <Private>False</Private>
-    </Reference>
-    <Reference Include="SharpDX.Mathematics, Version=4.2.0.0, Culture=neutral, PublicKeyToken=b4dcf0f35e5521f1, processorArchitecture=MSIL">
-      <HintPath>..\..\..\packages\SharpDX.Mathematics.4.2.0\lib\net45\SharpDX.Mathematics.dll</HintPath>
-      <Private>False</Private>
-    </Reference>
-    <Reference Include="System" />
-    <Reference Include="System.Core" />
-    <Reference Include="System.Drawing" />
-    <Reference Include="System.Numerics" />
-    <Reference Include="System.Windows.Forms" />
-    <Reference Include="System.Xml.Linq" />
-    <Reference Include="System.Data.DataSetExtensions" />
-    <Reference Include="Microsoft.CSharp" />
-    <Reference Include="System.Data" />
-    <Reference Include="System.Net.Http" />
-    <Reference Include="System.Xml" />
-  </ItemGroup>
-  <ItemGroup>
-    <Compile Include="Constants.cs" />
-    <Compile Include="HighlightedItems.cs" />
-    <Compile Include="Properties\AssemblyInfo.cs" />
-    <Compile Include="Properties\Resources.Designer.cs">
-      <AutoGen>True</AutoGen>
-      <DesignTime>True</DesignTime>
-      <DependentUpon>Resources.resx</DependentUpon>
-    </Compile>
-    <Compile Include="Settings.cs" />
-    <Compile Include="Utils\Keyboard.cs" />
-    <Compile Include="Utils\Mouse.cs" />
-  </ItemGroup>
-  <ItemGroup>
-    <EmbeddedResource Include="Properties\Resources.resx">
-      <Generator>ResXFileCodeGenerator</Generator>
-      <LastGenOutput>Resources.Designer.cs</LastGenOutput>
-    </EmbeddedResource>
-  </ItemGroup>
-  <ItemGroup>
-    <Content Include="images\pick.png">
-      <CopyToOutputDirectory>PreserveNewest</CopyToOutputDirectory>
-    </Content>
-    <Content Include="images\pickL.png">
-      <CopyToOutputDirectory>PreserveNewest</CopyToOutputDirectory>
-    </Content>
-  </ItemGroup>
-  <ItemGroup>
-    <None Include="packages.config" />
-  </ItemGroup>
-  <Import Project="$(MSBuildToolsPath)\Microsoft.CSharp.targets" />
-=======
-﻿<Project Sdk="Microsoft.NET.Sdk">
-  <PropertyGroup>
-    <TargetFramework>net6.0-windows</TargetFramework>
-    <OutputType>Library</OutputType>
-    <AssemblyName>HighlightedItems</AssemblyName>
-    <UseWindowsForms>true</UseWindowsForms>
-    <PlatformTarget>x64</PlatformTarget>
-    <AppendTargetFrameworkToOutputPath>false</AppendTargetFrameworkToOutputPath>
-    <AppendRuntimeIdentifierToOutputPath>false</AppendRuntimeIdentifierToOutputPath>
-    <EnableDynamicLoading>true</EnableDynamicLoading>
-    <OutputPath>..\..\..\..\PoEHelper\Plugins\Compiled\HighlightedItems\</OutputPath>
-  </PropertyGroup>
-  <ItemGroup>
-    <None Remove="images\*.png" />
-  </ItemGroup>
-  <ItemGroup>
-    <Content Include="images\*.png">
-      <CopyToOutputDirectory>PreserveNewest</CopyToOutputDirectory>
-    </Content>
-  </ItemGroup>
-  <ItemGroup>
-    <Reference Include="ExileCore">
-      <HintPath>..\..\..\..\PoEHelper\ExileCore.dll</HintPath>
-      <Private>False</Private>
-    </Reference>
-  </ItemGroup>
-  <ItemGroup>
-    <PackageReference Include="ImGui.NET" Version="1.87.3" />
-    <PackageReference Include="SharpDX.Mathematics" Version="4.2.0" />
-  </ItemGroup>
->>>>>>> ca2e7569
-</Project>+﻿<Project Sdk="Microsoft.NET.Sdk">
+  <PropertyGroup>
+    <TargetFramework>net6.0-windows</TargetFramework>
+    <OutputType>Library</OutputType>
+    <UseWindowsForms>true</UseWindowsForms>
+    <PlatformTarget>x64</PlatformTarget>
+    <LangVersion>latest</LangVersion>
+    <DebugType>embedded</DebugType>
+    <PathMap>$(MSBuildProjectDirectory)=$(MSBuildProjectName)</PathMap>
+    <EmbedAllSources>true</EmbedAllSources>
+  </PropertyGroup>
+  <ItemGroup>
+	<None Remove="images\*.png" />
+  </ItemGroup>
+  <ItemGroup>
+	<Content Include="images\*.png">
+		<CopyToOutputDirectory>PreserveNewest</CopyToOutputDirectory>
+	</Content>
+  </ItemGroup>
+
+  <ItemGroup>
+    <Reference Include="ExileCore">
+      <HintPath>$(exapiPackage)\ExileCore.dll</HintPath>
+      <Private>False</Private>
+    </Reference>
+    <Reference Include="GameOffsets">
+      <HintPath>$(exapiPackage)\GameOffsets.dll</HintPath>
+      <Private>False</Private>
+    </Reference>
+  </ItemGroup>
+
+  <ItemGroup>
+    <PackageReference Include="ImGui.NET" Version="1.88.0" />
+    <PackageReference Include="Newtonsoft.Json" Version="13.0.1" />
+    <PackageReference Include="SharpDX.Mathematics" Version="4.2.0" />
+  </ItemGroup>
+</Project>
+	