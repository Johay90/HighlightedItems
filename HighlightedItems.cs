--- conflicted
+++ resolved
@@ -1,245 +1,220 @@
-﻿using System.Windows.Forms;
-using HighlightedItems.Utils;
-using ExileCore;
-using ExileCore.PoEMemory.Elements.InventoryElements;
-using ExileCore.PoEMemory.MemoryObjects;
-using System.Collections.Generic;
-using System.Drawing;
-using System.IO;
-using System.Linq;
-using ExileCore.Shared.Enums;
-using ImGuiNET;
-using System;
-<<<<<<< HEAD
-=======
-using System.Linq.Expressions;
-using System.Numerics;
-using ExileCore.PoEMemory.Components;
->>>>>>> 7115f5d4
-
-namespace HighlightedItems
-{
-    public class HighlightedItems : BaseSettingsPlugin<Settings>
-    {
-        private IngameState ingameState;
-        private SharpDX.Vector2 windowOffset = new SharpDX.Vector2();
-
-        public HighlightedItems()
-        {
-        }
-
-        public override bool Initialise()
-        {
-            base.Initialise();
-            Name = "HighlightedItems";
-            ingameState = GameController.Game.IngameState;
-            windowOffset = GameController.Window.GetWindowRectangle().TopLeft;
-
-            var pickBtn = Path.Combine(DirectoryFullName, "images\\pick.png").Replace('\\', '/');
-            var pickLBtn = Path.Combine(DirectoryFullName, "images\\pickL.png").Replace('\\', '/');
-            Graphics.InitImage(pickBtn, false);
-            Graphics.InitImage(pickLBtn, false);
-
-            return true;
-        }
-
-        public override void DrawSettings()
-        {
-            base.DrawSettings();
-            this.DrawIgnoredCellsSettings();
-        }
-
-        public override void Render()
-        {
-            if (!Settings.Enable)
-                return;
-
-            var stashPanel = ingameState.IngameUi.StashElement;
-            if (stashPanel.IsVisible)
-            {
-                var visibleStash = stashPanel.VisibleStash;
-                if (visibleStash == null || visibleStash.InventoryUIElement == null)
-                    return;
-
-                //Determine Stash Pickup Button position and draw
-                var stashRect = visibleStash.InventoryUIElement.GetClientRect();
-                var pickButtonRect =
-                    new SharpDX.RectangleF(stashRect.BottomRight.X - 43, stashRect.BottomRight.Y + 10, 37, 37);
-
-                Graphics.DrawImage("pick.png", pickButtonRect);
-
-                var highlightedItems = GetHighlightedItems();
-
-                int? stackSizes = 0;
-                foreach (var item in highlightedItems)
-                {
-                    stackSizes += item.Item?.GetComponent<Stack>()?.Size;
-                }
-
-                string countText;
-                if (Settings.ShowStackSizes && highlightedItems.Count != stackSizes && stackSizes !=null)
-                    if (Settings.ShowStackCountWithSize) countText = $"{stackSizes} / {highlightedItems.Count}";
-                    else countText = $"{stackSizes}";
-                else
-                    countText = $"{highlightedItems.Count}";
-
-                var countPos = new Vector2(pickButtonRect.Left - 2, pickButtonRect.Center.Y);
-                countPos.Y -= 11;
-                Graphics.DrawText($"{countText}", new Vector2(countPos.X, countPos.Y + 2), SharpDX.Color.Black, 10, "FrizQuadrataITC:22", FontAlign.Right);
-                Graphics.DrawText($"{countText}", new Vector2(countPos.X - 2, countPos.Y), SharpDX.Color.White, 10, "FrizQuadrataITC:22", FontAlign.Right);
-
-                if (isButtonPressed(pickButtonRect) || Keyboard.IsKeyPressed(Settings.HotKey.Value))
-                {
-                    var prevMousePos = Mouse.GetCursorPosition();
-                    foreach (var item in highlightedItems)
-                    {
-                        moveItem(item.GetClientRect().Center);
-                    }
-                    Mouse.moveMouse(prevMousePos);
-                }
-            }
-
-            var inventoryPanel = ingameState.IngameUi.InventoryPanel;
-            var inventoryItems = inventoryPanel[InventoryIndex.PlayerInventory].VisibleInventoryItems;
-            if (inventoryPanel.IsVisible && Settings.DumpButtonEnable)
-            {
-                //Determine Inventory Pickup Button position and draw
-                var inventoryRect = inventoryPanel.Children[2].GetClientRect();
-                var pickButtonRect =
-                    new SharpDX.RectangleF(inventoryRect.TopLeft.X + 18, inventoryRect.TopLeft.Y - 37, 37, 37);
-
-                Graphics.DrawImage("pickL.png", pickButtonRect);
-                if (isButtonPressed(pickButtonRect))
-                {
-                    foreach (var item in inventoryItems)
-                    {
-                        if (!CheckIgnoreCells(item))
-                        {
-                            moveItem(item.GetClientRect().Center);
-                        }
-                    }
-                }
-            }
-        }
-
-        public IList<NormalInventoryItem> GetHighlightedItems()
-        {
-            List<NormalInventoryItem> highlightedItems = new List<NormalInventoryItem>();
-
-            if (ingameState.IngameUi.StashElement.VisibleStash.VisibleInventoryItems != null)
-            {
-<<<<<<< HEAD
-                try
-                {
-                    IList<NormalInventoryItem> inventoryItems = ingameState.IngameUi.StashElement.VisibleStash.VisibleInventoryItems;
-
-                    IEnumerable<NormalInventoryItem> orderedInventoryItems = inventoryItems
-                        .Cast<NormalInventoryItem>()
-                        .OrderBy(inventoryItem => inventoryItem.InventPosX)
-                        .ThenBy(inventoryItem => inventoryItem.InventPosY);
-=======
-                IList<NormalInventoryItem> stashItems =
-                    ingameState.IngameUi.StashElement.VisibleStash.VisibleInventoryItems;
-
-                IOrderedEnumerable<NormalInventoryItem> orderedInventoryItems = stashItems
-                    .Cast<NormalInventoryItem>()
-                    .OrderBy(stashItem => stashItem.InventPosX)
-                    .ThenBy(stashItem => stashItem.InventPosY);
->>>>>>> 7115f5d4
-
-                    foreach (var item in orderedInventoryItems)
-                    {
-                        bool isHighlighted = item.isHighlighted;
-                        if (isHighlighted)
-                        {
-                            highlightedItems.Add(item);
-                        }
-                    }
-
-                }
-                catch (Exception e)
-                {
-                    LogError($"{Name}: {e.Message}");
-                }
-            }
-<<<<<<< HEAD
-=======
-            catch (System.Exception)
-            {
-            }
->>>>>>> 7115f5d4
-
-            return highlightedItems;
-        }
-
-        public void moveItem(SharpDX.Vector2 itemPosition)
-        {
-            itemPosition += windowOffset;
-            Keyboard.KeyDown(Keys.LControlKey);
-            Mouse.moveMouse(itemPosition);
-            Mouse.LeftDown(Settings.ExtraDelay);
-            Mouse.LeftUp(0);
-            Keyboard.KeyUp(Keys.LControlKey);
-        }
-
-        public bool isButtonPressed(SharpDX.RectangleF buttonRect)
-        {
-            if (Control.MouseButtons == MouseButtons.Left)
-            {
-                var prevMousePos = Mouse.GetCursorPosition();
-
-                if (buttonRect.Contains(Mouse.GetCursorPosition() - windowOffset))
-                {
-                    return true;
-                }
-
-                Mouse.moveMouse(prevMousePos);
-            }
-
-            return false;
-        }
-
-
-        private bool CheckIgnoreCells(NormalInventoryItem inventItem)
-        {
-            var inventPosX = inventItem.InventPosX;
-            var inventPosY = inventItem.InventPosY;
-
-            if (inventPosX < 0 || inventPosX >= 12)
-                return true;
-            if (inventPosY < 0 || inventPosY >= 5)
-                return true;
-
-            return Settings.IgnoredCells[inventPosY, inventPosX] != 0; //No need to check all item size
-        }
-
-
-        private void DrawIgnoredCellsSettings()
-        {
-            ImGui.BeginChild("##IgnoredCellsMain", new Vector2(ImGuiNative.igGetContentRegionAvail().X, 204f), true,
-                (ImGuiWindowFlags) 16);
-            ImGui.Text("Ignored Inventory Slots (checked = ignored)");
-
-            Vector2 contentRegionAvail = ImGuiNative.igGetContentRegionAvail();
-            ImGui.BeginChild("##IgnoredCellsCels", new Vector2(contentRegionAvail.X, contentRegionAvail.Y), true,
-                (ImGuiWindowFlags) 16);
-
-            int num = 1;
-            for (int index1 = 0; index1 < 5; ++index1)
-            {
-                for (int index2 = 0; index2 < 12; ++index2)
-                {
-                    bool boolean = Convert.ToBoolean(Settings.IgnoredCells[index1, index2]);
-                    if (ImGui.Checkbox(string.Format("##{0}IgnoredCells", (object) num), ref boolean))
-                        Settings.IgnoredCells[index1, index2] ^= 1;
-                    if ((num - 1) % 12 < 11)
-                        ImGui.SameLine();
-                    ++num;
-                }
-            }
-
-            ImGui.EndChild();
-            ImGui.EndChild();
-        }
-    }
+﻿using System.Windows.Forms;
+using HighlightedItems.Utils;
+using ExileCore;
+using ExileCore.PoEMemory.Elements.InventoryElements;
+using ExileCore.PoEMemory.MemoryObjects;
+using System.Collections.Generic;
+using System.Drawing;
+using System.IO;
+using System.Linq;
+using ExileCore.Shared.Enums;
+using ImGuiNET;
+using System;
+using System.Linq.Expressions;
+using System.Numerics;
+using ExileCore.PoEMemory.Components;
+
+namespace HighlightedItems
+{
+    public class HighlightedItems : BaseSettingsPlugin<Settings>
+    {
+        private IngameState ingameState;
+        private SharpDX.Vector2 windowOffset = new SharpDX.Vector2();
+
+        public HighlightedItems()
+        {
+        }
+
+        public override bool Initialise()
+        {
+            base.Initialise();
+            Name = "HighlightedItems";
+            ingameState = GameController.Game.IngameState;
+            windowOffset = GameController.Window.GetWindowRectangle().TopLeft;
+
+            var pickBtn = Path.Combine(DirectoryFullName, "images\\pick.png").Replace('\\', '/');
+            var pickLBtn = Path.Combine(DirectoryFullName, "images\\pickL.png").Replace('\\', '/');
+            Graphics.InitImage(pickBtn, false);
+            Graphics.InitImage(pickLBtn, false);
+
+            return true;
+        }
+
+        public override void DrawSettings()
+        {
+            base.DrawSettings();
+            this.DrawIgnoredCellsSettings();
+        }
+
+        public override void Render()
+        {
+            if (!Settings.Enable)
+                return;
+
+            var stashPanel = ingameState.IngameUi.StashElement;
+            if (stashPanel.IsVisible)
+            {
+                var visibleStash = stashPanel.VisibleStash;
+                if (visibleStash == null || visibleStash.InventoryUIElement == null)
+                    return;
+
+                //Determine Stash Pickup Button position and draw
+                var stashRect = visibleStash.InventoryUIElement.GetClientRect();
+                var pickButtonRect =
+                    new SharpDX.RectangleF(stashRect.BottomRight.X - 43, stashRect.BottomRight.Y + 10, 37, 37);
+
+                Graphics.DrawImage("pick.png", pickButtonRect);
+
+                var highlightedItems = GetHighlightedItems();
+
+                int? stackSizes = 0;
+                foreach (var item in highlightedItems)
+                {
+                    stackSizes += item.Item?.GetComponent<Stack>()?.Size;
+                }
+
+                string countText;
+                if (Settings.ShowStackSizes && highlightedItems.Count != stackSizes && stackSizes !=null)
+                    if (Settings.ShowStackCountWithSize) countText = $"{stackSizes} / {highlightedItems.Count}";
+                    else countText = $"{stackSizes}";
+                else
+                    countText = $"{highlightedItems.Count}";
+
+                var countPos = new Vector2(pickButtonRect.Left - 2, pickButtonRect.Center.Y);
+                countPos.Y -= 11;
+                Graphics.DrawText($"{countText}", new Vector2(countPos.X, countPos.Y + 2), SharpDX.Color.Black, 10, "FrizQuadrataITC:22", FontAlign.Right);
+                Graphics.DrawText($"{countText}", new Vector2(countPos.X - 2, countPos.Y), SharpDX.Color.White, 10, "FrizQuadrataITC:22", FontAlign.Right);
+
+                if (isButtonPressed(pickButtonRect) || Keyboard.IsKeyPressed(Settings.HotKey.Value))
+                {
+                    var prevMousePos = Mouse.GetCursorPosition();
+                    foreach (var item in highlightedItems)
+                    {
+                        moveItem(item.GetClientRect().Center);
+                    }
+                    Mouse.moveMouse(prevMousePos);
+                }
+            }
+
+            var inventoryPanel = ingameState.IngameUi.InventoryPanel;
+            var inventoryItems = inventoryPanel[InventoryIndex.PlayerInventory].VisibleInventoryItems;
+            if (inventoryPanel.IsVisible && Settings.DumpButtonEnable)
+            {
+                //Determine Inventory Pickup Button position and draw
+                var inventoryRect = inventoryPanel.Children[2].GetClientRect();
+                var pickButtonRect =
+                    new SharpDX.RectangleF(inventoryRect.TopLeft.X + 18, inventoryRect.TopLeft.Y - 37, 37, 37);
+
+                Graphics.DrawImage("pickL.png", pickButtonRect);
+                if (isButtonPressed(pickButtonRect))
+                {
+                    foreach (var item in inventoryItems)
+                    {
+                        if (!CheckIgnoreCells(item))
+                        {
+                            moveItem(item.GetClientRect().Center);
+                        }
+                    }
+                }
+            }
+        }
+
+        public IList<NormalInventoryItem> GetHighlightedItems()
+        {
+            List<NormalInventoryItem> highlightedItems = new List<NormalInventoryItem>();
+
+            try
+            {
+                IList<NormalInventoryItem> stashItems =
+                    ingameState.IngameUi.StashElement.VisibleStash.VisibleInventoryItems;
+
+                IOrderedEnumerable<NormalInventoryItem> orderedInventoryItems = stashItems
+                        .Cast<NormalInventoryItem>()
+                    .OrderBy(stashItem => stashItem.InventPosX)
+                    .ThenBy(stashItem => stashItem.InventPosY);
+
+                foreach (var item in orderedInventoryItems)
+                {
+                    bool isHighlighted = item.isHighlighted;
+                    if (isHighlighted)
+                    {
+                        highlightedItems.Add(item);
+                    }
+                }
+            }
+            catch (System.Exception) { }
+            
+            return highlightedItems;
+        }
+
+        public void moveItem(SharpDX.Vector2 itemPosition)
+        {
+            itemPosition += windowOffset;
+            Keyboard.KeyDown(Keys.LControlKey);
+            Mouse.moveMouse(itemPosition);
+            Mouse.LeftDown(Settings.ExtraDelay);
+            Mouse.LeftUp(0);
+            Keyboard.KeyUp(Keys.LControlKey);
+        }
+
+        public bool isButtonPressed(SharpDX.RectangleF buttonRect)
+        {
+            if (Control.MouseButtons == MouseButtons.Left)
+            {
+                var prevMousePos = Mouse.GetCursorPosition();
+
+                if (buttonRect.Contains(Mouse.GetCursorPosition() - windowOffset))
+                {
+                    return true;
+                }
+
+                Mouse.moveMouse(prevMousePos);
+            }
+
+            return false;
+        }
+
+
+        private bool CheckIgnoreCells(NormalInventoryItem inventItem)
+        {
+            var inventPosX = inventItem.InventPosX;
+            var inventPosY = inventItem.InventPosY;
+
+            if (inventPosX < 0 || inventPosX >= 12)
+                return true;
+            if (inventPosY < 0 || inventPosY >= 5)
+                return true;
+
+            return Settings.IgnoredCells[inventPosY, inventPosX] != 0; //No need to check all item size
+        }
+
+
+        private void DrawIgnoredCellsSettings()
+        {
+            ImGui.BeginChild("##IgnoredCellsMain", new Vector2(ImGuiNative.igGetContentRegionAvail().X, 204f), true,
+                (ImGuiWindowFlags) 16);
+            ImGui.Text("Ignored Inventory Slots (checked = ignored)");
+
+            Vector2 contentRegionAvail = ImGuiNative.igGetContentRegionAvail();
+            ImGui.BeginChild("##IgnoredCellsCels", new Vector2(contentRegionAvail.X, contentRegionAvail.Y), true,
+                (ImGuiWindowFlags) 16);
+
+            int num = 1;
+            for (int index1 = 0; index1 < 5; ++index1)
+            {
+                for (int index2 = 0; index2 < 12; ++index2)
+                {
+                    bool boolean = Convert.ToBoolean(Settings.IgnoredCells[index1, index2]);
+                    if (ImGui.Checkbox(string.Format("##{0}IgnoredCells", (object) num), ref boolean))
+                        Settings.IgnoredCells[index1, index2] ^= 1;
+                    if ((num - 1) % 12 < 11)
+                        ImGui.SameLine();
+                    ++num;
+                }
+            }
+
+            ImGui.EndChild();
+            ImGui.EndChild();
+        }
+    }
 }